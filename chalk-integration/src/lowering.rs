--- conflicted
+++ resolved
@@ -1248,16 +1248,12 @@
             binders: binders,
             flags: self.flags.lower(),
             associated_ty_ids,
-<<<<<<< HEAD
             well_known: self.well_known.map(|t| t.lower()),
-        })
-=======
         };
 
         debug!("trait_datum={:?}", trait_datum);
 
         Ok(trait_datum)
->>>>>>> 61e5a0bf
     }
 }
 
